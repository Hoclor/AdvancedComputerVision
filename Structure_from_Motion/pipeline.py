--- conflicted
+++ resolved
@@ -141,153 +141,6 @@
 
     Extracts SURF feature points from the given image.
 
-<<<<<<< HEAD
-            :param img_path1: path to first image
-            :param img_path2: path to second image
-            :param use_pyr_down: flag whether to downscale the images to
-                                 roughly 600px width (True) or not (False)
-        """
-        self.img1 = cv2.imread(img_path1, cv2.CV_8UC3)
-        self.img2 = cv2.imread(img_path2, cv2.CV_8UC3)
-
-        # show the two images side-by-side
-        cv2.imshow("img1, img2", np.hstack((self.img1, self.img2)))
-        cv2.waitKey()
-
-        # make sure images are valid
-        if self.img1 is None:
-            sys.exit("Image " + img_path1 + " could not be loaded.")
-        if self.img2 is None:
-            sys.exit("Image " + img_path2 + " could not be loaded.")
-
-        if len(self.img1.shape) == 2:
-            self.img1 = cv2.cvtColor(self.img1, cv2.COLOR_GRAY2BGR)
-            self.img2 = cv2.cvtColor(self.img2, cv2.COLOR_GRAY2BGR)
-
-        # scale down image if necessary
-        # to something close to 600px wide
-        # target_width = 600
-        # if use_pyr_down and self.img1.shape[1] > target_width:
-        #     while self.img1.shape[1] > 2*target_width:
-        #         self.img1 = cv2.pyrDown(self.img1)
-        #         self.img2 = cv2.pyrDown(self.img2)
-
-        # don't undistort the images as they are already calibrated
-        self.img1 = cv2.undistort(self.img1, self.K, self.d)
-        self.img2 = cv2.undistort(self.img2, self.K, self.d)
-
-    def plot_optic_flow(self):
-        """Plots optic flow field
-
-            This method plots the optic flow between the first and second
-            image.
-        """
-        self._extract_keypoints("flow")
-
-        img = self.img1
-        for i in range(len(self.match_pts1)):
-            cv2.line(img, tuple(self.match_pts1[i]), tuple(self.match_pts2[i]),
-                     color=(255, 0, 0))
-            theta = np.arctan2(self.match_pts2[i][1] - self.match_pts1[i][1],
-                               self.match_pts2[i][0] - self.match_pts1[i][0])
-            cv2.line(img, tuple(self.match_pts2[i]),
-                     (np.int(self.match_pts2[i][0] - 6*np.cos(theta+np.pi/4)),
-                      np.int(self.match_pts2[i][1] - 6*np.sin(theta+np.pi/4))),
-                     color=(255, 0, 0))
-            cv2.line(img, tuple(self.match_pts2[i]),
-                     (np.int(self.match_pts2[i][0] - 6*np.cos(theta-np.pi/4)),
-                      np.int(self.match_pts2[i][1] - 6*np.sin(theta-np.pi/4))),
-                     color=(255, 0, 0))
-
-        cv2.imshow("imgFlow", img)
-        cv2.waitKey()
-
-    def draw_epipolar_lines(self, feat_mode="SURF"):
-        """Draws epipolar lines
-
-            This method computes and draws the epipolar lines of the two
-            loaded images.
-
-            :param feat_mode: whether to use rich descriptors for feature
-                              matching ("surf") or optic flow ("flow")
-        """
-        self._extract_keypoints(feat_mode)
-        self._find_fundamental_matrix()
-        # Find epilines corresponding to points in right image (second image)
-        # and drawing its lines on left image
-        pts2re = self.match_pts2.reshape(-1, 1, 2)
-        lines1 = cv2.computeCorrespondEpilines(pts2re, 2, self.F)
-        lines1 = lines1.reshape(-1, 3)
-        img3, img4 = self._draw_epipolar_lines_helper(self.img1, self.img2,
-                                                      lines1, self.match_pts1,
-                                                      self.match_pts2)
-
-        # Find epilines corresponding to points in left image (first image) and
-        # drawing its lines on right image
-        pts1re = self.match_pts1.reshape(-1, 1, 2)
-        lines2 = cv2.computeCorrespondEpilines(pts1re, 1, self.F)
-        lines2 = lines2.reshape(-1, 3)
-        img1, img2 = self._draw_epipolar_lines_helper(self.img2, self.img1,
-                                                      lines2, self.match_pts2,
-                                                      self.match_pts1)
-
-        cv2.imshow("left", img1)
-        cv2.imshow("right", img3)
-        cv2.waitKey()
-
-    def plot_rectified_images(self, feat_mode="SURF"):
-        """Plots rectified images
-
-            This method computes and plots a rectified version of the two
-            images side by side.
-
-            :param feat_mode: whether to use rich descriptors for feature
-                              matching ("surf") or optic flow ("flow")
-        """
-        self._extract_keypoints(feat_mode)
-        self._find_fundamental_matrix()
-        self._find_essential_matrix()
-        self._find_camera_matrices_rt()
-
-        R = self.Rt2[:, :3]
-        T = self.Rt2[:, 3]
-        #perform the rectification
-        R1, R2, P1, P2, Q, roi1, roi2 = cv2.stereoRectify(self.K, self.d,
-                                                          self.K, self.d,
-                                                          self.img1.shape[:2],
-                                                          R, T, alpha=1.0)
-        mapx1, mapy1 = cv2.initUndistortRectifyMap(self.K, self.d, R1, self.K,
-                                                   self.img1.shape[:2],
-                                                   cv2.CV_32F)
-        mapx2, mapy2 = cv2.initUndistortRectifyMap(self.K, self.d, R2, self.K,
-                                                   self.img2.shape[:2],
-                                                   cv2.CV_32F)
-        img_rect1 = cv2.remap(self.img1, mapx1, mapy1, cv2.INTER_LINEAR)
-        img_rect2 = cv2.remap(self.img2, mapx2, mapy2, cv2.INTER_LINEAR)
-
-        # draw the images side by side
-        total_size = (max(img_rect1.shape[0], img_rect2.shape[0]),
-                      img_rect1.shape[1] + img_rect2.shape[1], 3)
-        img = np.zeros(total_size, dtype=np.uint8)
-        img[:img_rect1.shape[0], :img_rect1.shape[1]] = img_rect1
-        img[:img_rect2.shape[0], img_rect1.shape[1]:] = img_rect2
-
-        # draw horizontal lines every 25 px accross the side by side image
-        for i in range(20, img.shape[0], 25):
-            cv2.line(img, (0, i), (img.shape[1], i), (255, 0, 0))
-
-        cv2.imshow('imgRectified', img)
-        cv2.waitKey()
-
-    def plot_point_cloud(self, feat_mode="SURF"):
-        """Plots 3D point cloud
-
-            This method generates and plots a 3D point cloud of the recovered
-            3D scene.
-
-            :param feat_mode: whether to use rich descriptors for feature
-                              matching ("surf") or optic flow ("flow")
-=======
     :param img: the image from which to extract feature points
     :param verbose_img: as in pipeline()
     :param image_name: the name of the image to be displayed
@@ -402,7 +255,6 @@
         """Determines whether point correspondences are in front of both
         images.
         Copied from https://github.com/mbeyeler/opencv-python-blueprints/tree/master/chapter4
->>>>>>> a207ddfb
         """
         for first, second in zip(first_points, second_points):
             first_z = np.dot(rot[0, :] - second[0]*rot[2, :],
@@ -706,193 +558,10 @@
 
     This improves the resultant 3D points through bundle adjustment.
 
-<<<<<<< HEAD
-            :param feat_mode: keypoint extraction mode ("surf" or "flow")
-        """
-        # extract features
-        if feat_mode.lower() == "surf":
-            # feature matching via SURF and BFMatcher
-            self._extract_keypoints_surf()
-        else:
-            if feat_mode.lower() == "flow":
-                # feature matching via optic flow
-                self._extract_keypoints_flow()
-            else:
-                sys.exit("Unknown feat_mode " + feat_mode +
-                         ". Use 'SURF' or 'FLOW'")
-
-    def _extract_keypoints_surf(self):
-        """Extracts keypoints via SURF descriptors"""
-        # extract keypoints and descriptors from both images
-        detector = cv2.xfeatures2d.SURF_create(350)
-
-        first_key_points, first_desc = detector.detectAndCompute(self.img1,
-                                                                 None)
-        second_key_points, second_desc = detector.detectAndCompute(self.img2,
-                                                                   None)
-
-        # match descriptors
-        matcher = cv2.BFMatcher(normType=cv2.NORM_L2, crossCheck=False) # False if using knnMatch, True otherwise
-        # Extract the top 2 matches for each point so we can perform ratio test
-        matches = matcher.knnMatch(first_desc, second_desc, k=2)
-        # matches = matcher.match(first_desc, second_desc)
-
-        # Keep only matches with a ratio of at most 0.75 (i.e. #1 match < 0.75*#2 match)
-        matches = [first for first, second in matches if first.distance < 0.75*second.distance]
-        # Keep only the matches with distance below 0.5 (to remove bad/faulty matches that could negatively impact results)
-        matches = [x for x in matches if x.distance < 0.1] # < 0.3
-
-        print('Number of feature point matches:', len(matches))
-        
-        # Draw and show the matches
-        # img3 = np.zeros((960, 2560, 3))
-        # img3 = cv2.drawMatches(self.img1, first_key_points, self.img2, second_key_points, matches, img3, flags=2)
-        # plt.imshow(img3), plt.show()
-
-        # generate lists of point correspondences
-        first_match_points = np.zeros((len(matches), 2), dtype=np.float32)
-        second_match_points = np.zeros_like(first_match_points)
-        for i in range(len(matches)):
-            first_match_points[i] = first_key_points[matches[i].queryIdx].pt
-            second_match_points[i] = second_key_points[matches[i].trainIdx].pt
-
-        self.match_pts1 = first_match_points
-        self.match_pts2 = second_match_points
-
-    def _extract_keypoints_flow(self):
-        """Extracts keypoints via optic flow"""
-        # find FAST features
-        fast = cv2.FastFeatureDetector()
-        first_key_points = fast.detect(self.img1, None)
-
-        first_key_list = [i.pt for i in first_key_points]
-        first_key_arr = np.array(first_key_list).astype(np.float32)
-
-        second_key_arr, status, err = cv2.calcOpticalFlowPyrLK(self.img1,
-                                                               self.img2,
-                                                               first_key_arr)
-
-        # filter out the points with high error
-        # keep only entries with status=1 and small error
-        condition = (status == 1) * (err < 5.)
-        concat = np.concatenate((condition, condition), axis=1)
-        first_match_points = first_key_arr[concat].reshape(-1, 2)
-        second_match_points = second_key_arr[concat].reshape(-1, 2)
-
-        self.match_pts1 = first_match_points
-        self.match_pts2 = second_match_points
-
-    def _find_fundamental_matrix(self):
-        """Estimates fundamental matrix """
-        # Uses RANSAC to produce an improved estimate of the fundamental matrix
-        self.F, self.Fmask = cv2.findFundamentalMat(self.match_pts1,
-                                                    self.match_pts2,
-                                                    cv2.FM_RANSAC, 0.1, 0.999)
-
-    def _find_essential_matrix(self):
-        """Estimates essential matrix based on fundamental matrix """
-        self.E = self.K.T.dot(self.F).dot(self.K)
-        print("Essential matrix:")
-        print(self.E)
-
-    def _find_camera_matrices_rt(self):
-        """Finds the [R|t] camera matrix"""
-        # decompose essential matrix into R, t (See Hartley and Zisserman 9.13)
-        U, S, Vt = np.linalg.svd(self.E)
-        W = np.array([0.0, -1.0, 0.0, 1.0, 0.0, 0.0, 0.0, 0.0,
-                      1.0]).reshape(3, 3)
-
-        # iterate over all point correspondences used in the estimation of the
-        # fundamental matrix
-        first_inliers = []
-        second_inliers = []
-        for i in range(len(self.Fmask)):
-            if self.Fmask[i]:
-                # normalize and homogenize the image coordinates
-                first_inliers.append(self.K_inv.dot([self.match_pts1[i][0],
-                                     self.match_pts1[i][1], 1.0]))
-                second_inliers.append(self.K_inv.dot([self.match_pts2[i][0],
-                                      self.match_pts2[i][1], 1.0]))
-
-        # Determine the correct choice of second camera matrix
-        # only in one of the four configurations will all the points be in
-        # front of both cameras
-        # First choice: R = U * W * Vt, T = +u_3 (See Hartley Zisserman 9.19)
-        R = U.dot(W.T).dot(Vt)
-        # Create sigma - lowest singular value of E will be in last index of S
-        sigma = np.array([S[-1], 0, 0, 0, S[-1], 0, 0, 0, 0]).reshape(3, 3)
-        T_x = U.dot(W).dot(sigma).dot(U.T)
-        # Alternatively
-        # Z = np.array([0, 1, 0, -1, 0, 0, 0, 0, 0]).reshape(3, 3)
-        # T_x = U.dot(Z).dot(U.T)
-        # Extract T from T_x ~=
-        # [0, -T3, T2]
-        # [T3, 0, -T1]
-        # [-T2, T1, 0]
-        # Average these pairs of T values, in case they are not exact
-        T = np.array([sum([-T_x[1][2], T_x[2][1]])/2, sum([T_x[0][2], -T_x[2][0]])/2, sum([-T_x[0][2], T_x[1][0]])/2]).reshape(3, 1)
-        if not self._in_front_of_both_cameras(first_inliers, second_inliers,
-                                              R, T):
-            # Second choice: R = U * W * Vt, T = -u_3
-            R = U.dot(W).dot(Vt)
-
-        if not self._in_front_of_both_cameras(first_inliers, second_inliers,
-                                              R, T):
-            # Third choice: R = U * Wt * Vt, T = u_3
-            R = U.dot(W.T).dot(Vt)
-            T = np.negative(T)
-
-            if not self._in_front_of_both_cameras(first_inliers,
-                                                  second_inliers, R, T):
-                # Fourth choice: R = U * Wt * Vt, T = -u_3
-                R = U.dot(W).dot(Vt)
-
-        self.match_inliers1 = first_inliers
-        self.match_inliers2 = second_inliers
-        self.Rt1 = np.hstack((np.eye(3), np.zeros((3, 1))))
-        self.Rt2 = np.hstack((R, T.reshape(3, 1)))
-        # Print Rt
-        print("Cam1 [R|t] matrix:")
-        print(self.Rt1)
-        print("Cam2 [R|t] matrix:")
-        print(self.Rt2)
-
-    def _draw_epipolar_lines_helper(self, img1, img2, lines, pts1, pts2):
-        """Helper method to draw epipolar lines and features """
-        if img1.shape[2] == 1:
-            img1 = cv2.cvtColor(img1, cv2.COLOR_GRAY2BGR)
-        if img2.shape[2] == 1:
-            img2 = cv2.cvtColor(img2, cv2.COLOR_GRAY2BGR)
-
-        c = img1.shape[1]
-        for r, pt1, pt2 in zip(lines, pts1, pts2):
-            color = tuple(np.random.randint(0, 255, 3).tolist())
-            x0, y0 = map(int, [0, -r[2]/r[1]])
-            x1, y1 = map(int, [c, -(r[2] + r[0]*c) / r[1]])
-            cv2.line(img1, (x0, y0), (x1, y1), color, 1)
-            cv2.circle(img1, tuple(pt1), 5, color, -1)
-            cv2.circle(img2, tuple(pt2), 5, color, -1)
-        return img1, img2
-
-    def _in_front_of_both_cameras(self, first_points, second_points, rot,
-                                  trans):
-        """Determines whether point correspondences are in front of both
-           images"""
-        rot_inv = rot
-        for first, second in zip(first_points, second_points):
-            first_z = np.dot(rot[0, :] - second[0]*rot[2, :],
-                             trans) / np.dot(rot[0, :] - second[0]*rot[2, :],
-                                             second)
-            first_3d_point = np.array([first[0] * first_z,
-                                       second[0] * first_z, first_z])
-            second_3d_point = np.dot(rot.T, first_3d_point) - np.dot(rot.T,
-                                                                     trans)
-=======
     :param pts3D: the 3D points to be adjusted
     :param verbose: as in pipeline()
     """
     pass
->>>>>>> a207ddfb
 
 def downsize_img(img, wmax=1600, hmax=900):
     """ Downsize the given image
