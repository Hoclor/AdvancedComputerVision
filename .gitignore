# Dataset
*.png
.vscode/*
<<<<<<< HEAD
Structure_from_Motion/cycleimages.py
=======
temp.*
report*
>>>>>>> a207ddfb


### Pre-generated ###

# Byte-compiled / optimized / DLL files
__pycache__/
*.py[cod]
*$py.class

# C extensions
*.so

# Distribution / packaging
.Python
build/
develop-eggs/
dist/
downloads/
eggs/
.eggs/
lib/
lib64/
parts/
sdist/
var/
wheels/
*.egg-info/
.installed.cfg
*.egg
MANIFEST

# PyInstaller
#  Usually these files are written by a python script from a template
#  before PyInstaller builds the exe, so as to inject date/other infos into it.
*.manifest
*.spec

# Installer logs
pip-log.txt
pip-delete-this-directory.txt

# Unit test / coverage reports
htmlcov/
.tox/
.coverage
.coverage.*
.cache
nosetests.xml
coverage.xml
*.cover
.hypothesis/
.pytest_cache/

# Translations
*.mo
*.pot

# Django stuff:
*.log
local_settings.py
db.sqlite3

# Flask stuff:
instance/
.webassets-cache

# Scrapy stuff:
.scrapy

# Sphinx documentation
docs/_build/

# PyBuilder
target/

# Jupyter Notebook
.ipynb_checkpoints

# pyenv
.python-version

# celery beat schedule file
celerybeat-schedule

# SageMath parsed files
*.sage.py

# Environments
.env
.venv
env/
venv/
ENV/
env.bak/
venv.bak/

# Spyder project settings
.spyderproject
.spyproject

# Rope project settings
.ropeproject

# mkdocs documentation
/site

# mypy
.mypy_cache/<|MERGE_RESOLUTION|>--- conflicted
+++ resolved
@@ -1,12 +1,9 @@
 # Dataset
 *.png
 .vscode/*
-<<<<<<< HEAD
 Structure_from_Motion/cycleimages.py
-=======
 temp.*
 report*
->>>>>>> a207ddfb
 
 
 ### Pre-generated ###
